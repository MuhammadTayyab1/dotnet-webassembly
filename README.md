--- conflicted
+++ resolved
@@ -122,12 +122,7 @@
 Everything on this list will be fixed before 1.0 is published.
 
 * The following export types are not supported by the compiler: Table.
-<<<<<<< HEAD
 * The following import types are not supported by the compiler: Table, Global.
-* Passing a MethodBuilder as an imported function will cause the compiler to generate incorrect code.
-=======
-* The following import types are not supported by the compiler: Table, Memory, Global.
->>>>>>> f633c20f
 * Thorough documentation is needed.
 
 ## API Issues
